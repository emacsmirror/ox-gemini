;;; ox-gemini.el --- Output gemini formatted documents from org-mode  -*- lexical-binding: t; -*-

;; Author: Justin Abrahms <justin@abrah.ms>
;; URL: https://git.sr.ht/~abrahms/ox-gemini
;; Keywords: lisp gemini
;; Version: 0
;; Package-Requires: ((emacs "26.1"))
;; SPDX-License-Identifier: GPL-3.0-or-later


;;; Commentary:
;;
;; There's a web-alternative that's similar to the gopher protocol
;; named 'gemini'.  You can find more about it at
;; https://gemini.circumlunar.space/ This package serves as an
;; org-mode export backend in order to build those types of
;; document-oriented sites.

(require 'ox)
(require 'ox-publish)
(require 'ox-ascii)
(require 'cl-lib)
(require 'url-util)

;; TODO:
;; Sublists aren't supported in gemini
;; There's a trailing space after inline code samples
;; If you link a file to an absolute path, the links break
;; bare links don't work (e.g. directly linking https://google.com)

;;; Code:

(org-export-define-derived-backend 'gemini 'ascii
  :menu-entry
  '(?g "Export to Gemini"
       ((?b "To buffer"
            (lambda (a s v b)
              (org-gemini-export-to-buffer a s v b nil)))
        (?f "To file"
            (lambda (a s v b)
              (org-gemini-export-to-file a s v b nil)))))
  :translate-alist '((code . org-gemini-code-inline)
                     (paragraph . org-gemini-paragraph)
                     (headline . org-gemini-headline)
                     (link . org-gemini-link)
                     (section . org-gemini-section)
                     (src-block . org-gemini-code-block)
                     (item . org-gemini-item)
                     (quote-block . org-gemini-quote-block)
                     (template . org-gemini-template)))

(defun org-gemini-paragraph (_paragraph contents _info)
  "CONTENTS is the text of the paragraph."
  (concat (replace-regexp-in-string "\n" " " contents)
          "\n"))

(defun org-gemini-item (_input contents _info)
  "CONTENTS is the text of the individual item."
  (format "* %s" contents))

(defun org-gemini-quote-block (_input contents _info)
  "CONTENTS is the text of the quote."
  (replace-regexp-in-string
   "^" "> "
   (replace-regexp-in-string "\n\\'" "" contents)))

(defun org-gemini-code-inline (input _contents info)
  "INPUT is either a 'src-block' or 'example-block' element.  INFO is a plist."
  ;; there's a bug here where there's a trailing space in the ``
  (format "`%s`" (org-export-format-code-default input info)))

(defun org-gemini-code-block (src-block _contents info)
  "SRC-BLOCK is a codeblock.  INFO is a plist."
  (let ((name (org-element-property :name src-block)))
    (org-remove-indentation
     (format "```%s\n%s```"
             (or name "")
             (org-export-format-code-default src-block info)))))

(defun org-gemini--describe-links (links _width info)
  "Describe links is the footer-portion of the link data.

It's output just before each section.  LINKS is a list of each link.  INFO is a plist."
  (concat
   (mapconcat
    (lambda (link)
      (let* ((raw-path (org-element-property :raw-link link))
             (link-type (org-element-property :type link))
             (is-org-file-link (and (string= "file" link-type)
                                    (string= ".org" (downcase (file-name-extension raw-path ".")))))
             (path (if is-org-file-link
                       (concat (file-name-sans-extension (org-element-property :path link)) ".gmi")
                     raw-path))
             (desc (org-element-contents link))
             (anchor (org-export-data
                      (or desc (org-element-property :raw-link link))
                      info)))
        (format "=> %s %s\n" (url-encode-url path) anchor)))
    links "")
   (when (car links)
     "\n")))


(defun org-gemini-link (_link desc _info)
  "Simple link generation.

DESC is the link text

Note: the footer with the actual links are handled in
`org-gemini--describe-links'."
  (if (org-string-nw-p desc)
      (format "[%s]" desc)))


(defun org-gemini-section (section contents info)
  "Transcode a SECTION element from Org to GEMINI.
CONTENTS is the contents of the section.  INFO is a plist holding
contextual information."
<<<<<<< HEAD
  ;; CONTENTS is nil when the section has no text but it has properties setted.  
=======
  ;; CONTENTS is nil when the section has no text but it has properties setted.
>>>>>>> 7c3300ac
  (let ((contents-str (or contents "")) ;; ensure that contents is a string.
        (links
         (and (plist-get info :ascii-links-to-notes)
              ;; Take care of links in first section of the document.
              (not (org-element-lineage section '(headline)))
              (org-gemini--describe-links
               (org-ascii--unique-links section info)
               (org-ascii--current-text-width section info)
               info))))
    (org-remove-indentation
      (if (not (org-string-nw-p links)) contents-str
<<<<<<< HEAD
        (concat (org-element-normalize-string contents-str) "\n\n" links))      
=======
        (concat (org-element-normalize-string contents-str) "\n\n" links))
>>>>>>> 7c3300ac
      ;; Do not apply inner margin if parent headline is low level.
      (let ((headline (org-export-get-parent-headline section)))
        (if (or (not headline) (org-export-low-level-p headline info)) 0
          (plist-get info :ascii-inner-margin))))))

(defun org-gemini--build-title
    (element info _text-width &optional _underline _notags toc)
    "Build a title heading.

ELEMENT is an org-element.  TOC is whether to show the table of contents.  INFO is unimportant."
  (let ((number (org-element-property :level element))
        (text
         (org-trim
          (org-export-data
           (if toc
               (org-export-get-alt-title element info)
             (org-element-property :title element))
           info))))

    (format "%s %s" (make-string number ?#) text)))


(defun org-gemini-headline (headline contents info)
  "Transcode a HEADLINE element from Org to GEMINI.
CONTENTS holds the contents of the headline.  INFO is a plist
holding contextual information."
  ;; Don't export footnote section, which will be handled at the end
  ;; of the template.
  (unless (org-element-property :footnote-section-p headline)
    (let* ((low-level (org-export-low-level-p headline info))
           (width (org-ascii--current-text-width headline info))
           ;; Export title early so that any link in it can be
           ;; exported and seen in `org-ascii--unique-links'.
           (title (org-gemini--build-title headline info width (not low-level)))
           ;; Blank lines between headline and its contents.
           ;; `org-ascii-headline-spacing', when set, overwrites
           ;; original buffer's spacing.
           (pre-blanks
            (make-string (or (car (plist-get info :ascii-headline-spacing))
                             (org-element-property :pre-blank headline)
                             0)
                         ?\n))
           (links (and (plist-get info :ascii-links-to-notes)
                       (org-gemini--describe-links
                        (org-ascii--unique-links headline info) width info)))
           ;; Re-build contents, inserting section links at the right
           ;; place.  The cost is low since build results are cached.
           (body
            (if (not (org-string-nw-p links)) contents
              (let* ((contents (org-element-contents headline))
                     (section (let ((first (car contents)))
                                (and (eq (org-element-type first) 'section)
                                     first))))
                (concat (and section
                             (concat (org-element-normalize-string
                                      (org-export-data section info))
                                     "\n\n"))
                        links
                        (mapconcat (lambda (e) (org-export-data e info))
                                   (if section (cdr contents) contents)
                                   ""))))))
      ;; Deep subtree: export it as a list item.
      (if low-level
          (let* ((bullets (cdr (assq (plist-get info :ascii-charset)
                                     (plist-get info :ascii-bullets))))
                 (bullet
                  (format "%c "
                          (nth (mod (1- low-level) (length bullets)) bullets))))
            (concat bullet title "\n" pre-blanks
                    ;; Contents, indented by length of bullet.
                    (org-ascii--indent-string body (length bullet))))
        ;; Else: Standard headline.
        (concat title "\n" pre-blanks body)))))

(defun org-gemini-template (contents info)
  "Return complete document string after GEMINI conversion.
CONTENTS is the transcoded contents string.  INFO is a plist
holding export options."
  (let ((title (org-export-data (when (plist-get info :with-title)
                                  (plist-get info :title))
                                info)))
    (concat
     (unless (string= title "")
       (format "# %s\n\n" title))
     contents)))

(defun org-gemini-export-to-buffer (&optional async subtreep visible-only body-only ext-plist)
  "Export an org file to a new buffer.

A non-nil optional argument ASYNC means the process should happen
asynchronously.  The resulting buffer should be accessible
through the `org-export-stack' interface.

When optional argument SUBTREEP is non-nil, export the sub-tree
at point, extracting information from the headline properties
first.

When optional argument VISIBLE-ONLY is non-nil, don't export
contents of hidden elements.

When optional argument BODY-ONLY is non-nil, strip title and
table of contents from output.

EXT-PLIST, when provided, is a property list with external
parameters overriding Org default settings, but still inferior to
file-local settings."
  (interactive)
  (org-export-to-buffer 'gemini "*Org Gemini Export*" async subtreep visible-only body-only ext-plist (lambda () (text-mode))))


(defun org-gemini-export-to-file (&optional async subtreep visible-only body-only ext-plist)
  "Export an org file to a gemini file.

A non-nil optional argument ASYNC means the process should happen
asynchronously.  The resulting buffer should be accessible
through the `org-export-stack' interface.

When optional argument SUBTREEP is non-nil, export the sub-tree
at point, extracting information from the headline properties
first.

When optional argument VISIBLE-ONLY is non-nil, don't export
contents of hidden elements.

When optional argument BODY-ONLY is non-nil, strip title and
table of contents from output.

EXT-PLIST, when provided, is a property list with external
parameters overriding Org default settings, but still inferior to
file-local settings."
  (interactive)
  (let ((file (org-export-output-file-name ".gmi" subtreep)))
    (org-export-to-file 'gemini file
      async subtreep visible-only body-only ext-plist)))


(defun org-gemini-publish-to-gemini (plist filename pub-dir)
  "Publish an org file to a gemini file.

FILENAME is the filename of the Org file to be published.  PLIST
is the property list for the given project.  PUB-DIR is the
publishing directory.

Return output file name."
  (org-publish-org-to
   'gemini filename ".gmi" plist pub-dir))


(provide 'ox-gemini)
;;; ox-gemini.el ends here<|MERGE_RESOLUTION|>--- conflicted
+++ resolved
@@ -116,11 +116,7 @@
   "Transcode a SECTION element from Org to GEMINI.
 CONTENTS is the contents of the section.  INFO is a plist holding
 contextual information."
-<<<<<<< HEAD
-  ;; CONTENTS is nil when the section has no text but it has properties setted.  
-=======
   ;; CONTENTS is nil when the section has no text but it has properties setted.
->>>>>>> 7c3300ac
   (let ((contents-str (or contents "")) ;; ensure that contents is a string.
         (links
          (and (plist-get info :ascii-links-to-notes)
@@ -132,11 +128,7 @@
                info))))
     (org-remove-indentation
       (if (not (org-string-nw-p links)) contents-str
-<<<<<<< HEAD
-        (concat (org-element-normalize-string contents-str) "\n\n" links))      
-=======
         (concat (org-element-normalize-string contents-str) "\n\n" links))
->>>>>>> 7c3300ac
       ;; Do not apply inner margin if parent headline is low level.
       (let ((headline (org-export-get-parent-headline section)))
         (if (or (not headline) (org-export-low-level-p headline info)) 0
